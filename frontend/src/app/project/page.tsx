--- conflicted
+++ resolved
@@ -33,11 +33,7 @@
 export default function ProjectPage() {
   const router = useRouter();
   const [error, setError] = useState<string | null>(null);
-<<<<<<< HEAD
-  const [projects] = useState<Project[]>([
-=======
   const [projects, setProjects] = useState<Project[]>([
->>>>>>> 07f4c829
     {
       id: '1',
       name: 'Sample Project',
@@ -48,14 +44,11 @@
       status: 'active'
     }
   ]);
-<<<<<<< HEAD
 
   // Redux state
   const isProcessing = useAppSelector(selectIsProcessing);
   const processingStage = useAppSelector(selectProcessingStage);
   const currentDataset = useAppSelector(selectCurrentDataset);
-=======
->>>>>>> 07f4c829
 
   const handleFileSelect = useCallback((filePath: string, fileInfo?: { name: string; size: number; type: string }) => {
     console.log('File selected:', filePath, fileInfo);
@@ -70,7 +63,6 @@
         uploadedAt: new Date().toISOString()
       }));
     }
-<<<<<<< HEAD
   }, []);
 
   const handleProcessingComplete = useCallback((processedData: unknown) => {
@@ -89,23 +81,6 @@
     console.error('File validation failed:', errors);
   }, []);
 
-=======
-    
-    // Navigate to EDA page
-    router.push('/eda');
-  }, [router]);
-
-  const handleFileError = useCallback((errorMessage: string) => {
-    setError(errorMessage);
-    console.error('File upload error:', errorMessage);
-  }, []);
-
-  const handleValidationFailed = useCallback((errors: string[]) => {
-    setError(errors[0] || 'File validation failed');
-    console.error('File validation failed:', errors);
-  }, []);
-
->>>>>>> 07f4c829
   const quickActions = [
     {
       icon: BarChart3,
@@ -172,7 +147,6 @@
             onFileSelect={handleFileSelect}
             onError={handleFileError}
             onValidationFailed={handleValidationFailed}
-<<<<<<< HEAD
             onProcessingComplete={handleProcessingComplete}
             title="Upload CSV File"
             description={isProcessing 
@@ -208,13 +182,6 @@
               </div>
             </div>
           )}
-=======
-            title="Upload CSV File"
-            description="Drag and drop your CSV file here or click to browse"
-            acceptedExtensions={['csv']}
-            maxSizeBytes={50 * 1024 * 1024} // 50MB
-          />
->>>>>>> 07f4c829
         </div>
 
         {/* Quick Actions */}
