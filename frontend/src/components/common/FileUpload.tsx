--- conflicted
+++ resolved
@@ -30,41 +30,31 @@
   onFileSelect: (filePath: string, fileInfo?: { name: string; size: number; type: string }) => void;
   onError?: (error: string) => void;
   onValidationFailed?: (errors: string[]) => void;
-<<<<<<< HEAD
+
   onProcessingComplete?: (processedData: unknown) => void;
-=======
->>>>>>> 07f4c829
   acceptedExtensions?: string[];
   maxSizeBytes?: number;
   title?: string;
   description?: string;
   className?: string;
   disabled?: boolean;
-<<<<<<< HEAD
   autoProcess?: boolean; // Automatically process the file through Redux
-=======
->>>>>>> 07f4c829
+
 }
 
 export function FileUpload({
   onFileSelect,
   onError,
   onValidationFailed,
-<<<<<<< HEAD
   onProcessingComplete,
-=======
->>>>>>> 07f4c829
+
   acceptedExtensions = ['csv'],
   maxSizeBytes = 50 * 1024 * 1024, // 50MB default
   title = 'Upload File',
   description = 'Drag and drop a file here, or click to browse',
   className,
-<<<<<<< HEAD
   disabled = false,
   autoProcess = true
-=======
-  disabled = false
->>>>>>> 07f4c829
 }: FileUploadProps) {
   const dispatch = useAppDispatch();
   const [isDragOver, setIsDragOver] = useState(false);
@@ -111,7 +101,6 @@
       error: null
     }));
 
-<<<<<<< HEAD
     try {
       setUploadState(prev => ({ ...prev, progress: 10 }));
       
@@ -152,59 +141,6 @@
         } catch (reduxError) {
           console.warn('Redux processing failed, continuing with basic upload:', reduxError);
         }
-=======
-    try {
-      // Simulate upload progress
-      for (let i = 0; i <= 100; i += 10) {
-        setUploadState(prev => ({ ...prev, progress: i }));
-        await new Promise(resolve => setTimeout(resolve, 50));
-      }
-
-      // For web version, we'll use the file directly
-      // In Tauri, this would be handled differently
-      const filePath = file.name; // Temporary - will be replaced with actual file handling
-      
-      setUploadState(prev => ({
-        ...prev,
-        file,
-        filePath,
-        isUploading: false,
-        isValid: true
-      }));
-
-      onFileSelect(filePath, {
-        name: file.name,
-        size: file.size,
-        type: file.type
-      });
-    } catch (error) {
-      const errorMessage = error instanceof Error ? error.message : 'Failed to process file';
-      setUploadState(prev => ({
-        ...prev,
-        isUploading: false,
-        error: errorMessage
-      }));
-      onError?.(errorMessage);
-    }
-  }, [onFileSelect, onError]);
-
-  // Handle file selection from browser dialog
-  const handleFileSelect = useCallback(async () => {
-    if (disabled) return;
-    
-    try {
-      const filePath = await tauriAPI.selectCSVFile();
-      if (filePath) {
-        // In a real Tauri app, we'd get file info differently
-        // For now, we'll simulate it
-        const fileName = filePath.split('/').pop() || '';
-        setUploadState(prev => ({
-          ...prev,
-          filePath,
-          isValid: true
-        }));
-        onFileSelect(filePath, { name: fileName, size: 0, type: 'text/csv' });
->>>>>>> 07f4c829
       }
 
       setUploadState(prev => ({ ...prev, progress: 100 }));
@@ -231,7 +167,6 @@
       });
 
     } catch (error) {
-<<<<<<< HEAD
       const errorMessage = error instanceof Error ? error.message : 'Failed to process file';
       setUploadState(prev => ({
         ...prev,
@@ -331,13 +266,7 @@
       input.click();
     }
   }, [onFileSelect, onError, disabled, acceptedExtensions, validateFile, processFile, onValidationFailed, autoProcess, dispatch, onProcessingComplete]);
-=======
-      const errorMessage = error instanceof Error ? error.message : 'Failed to select file';
-      setUploadState(prev => ({ ...prev, error: errorMessage }));
-      onError?.(errorMessage);
-    }
-  }, [onFileSelect, onError, disabled]);
->>>>>>> 07f4c829
+
 
   // Drag and drop handlers
   const handleDragOver = useCallback((e: React.DragEvent) => {
